package kafkaprotocol

const (
	// Standard Kafka API keys

	APIKeyProduce            = 0
	APIKeyFetch              = 1
	APIKeyListOffsets        = 2
	APIKeyMetadata           = 3
	APIKeyOffsetCommit       = 8
	APIKeyOffsetFetch        = 9
	APIKeyFindCoordinator    = 10
	ApiKeyJoinGroup          = 11
	ApiKeyHeartbeat          = 12
	ApiKeyLeaveGroup         = 13
	ApiKeySyncGroup          = 14
	ApiKeyDescribeGroups     = 15
	ApiKeyListGroups         = 16
	APIKeySaslHandshake      = 17
	APIKeyAPIVersions        = 18
	APIKeyCreateTopics       = 19
	APIKeyDeleteTopics       = 20
	APIKeyInitProducerId     = 22
	APIKeyAddPartitionsToTxn = 24
	APIKeyAddOffsetsToTxn    = 25
	APIKeyEndTxn             = 26
	APIKeyTxnOffsetCommit    = 28
	APIKeySaslAuthenticate   = 36
	ApiKeyCreatePartitions   = 37
	ApiKeyDeleteGroups       = 42
	APIKeyOffsetDelete       = 47

	// Custom API keys

	ApiKeyPutUserCredentialsRequest = 1000
	ApiKeyDeleteUserRequest         = 1001
)

const (
	ErrorCodeUnknownServerError                 = -1
	ErrorCodeNone                               = 0
	ErrorCodeOffsetOutOfRange                   = 1
	ErrorCodeCorruptMessage                     = 2
	ErrorCodeUnknownTopicOrPartition            = 3
	ErrorCodeInvalidFetchSize                   = 4
	ErrorCodeLeaderNotAvailable                 = 5
	ErrorCodeNotLeaderOrFollower                = 6
	ErrorCodeRequestTimedOut                    = 7
	ErrorCodeBrokerNotAvailable                 = 8
	ErrorCodeReplicaNotAvailable                = 9
	ErrorCodeMessageTooLarge                    = 10
	ErrorCodeStaleControllerEpoch               = 11
	ErrorCodeOffsetMetadataTooLarge             = 12
	ErrorCodeNetworkException                   = 13
	ErrorCodeCoordinatorLoadInProgress          = 14
	ErrorCodeCoordinatorNotAvailable            = 15
	ErrorCodeNotCoordinator                     = 16
	ErrorCodeInvalidTopicException              = 17
	ErrorCodeRecordListTooLarge                 = 18
	ErrorCodeNotEnoughReplicas                  = 19
	ErrorCodeNotEnoughReplicasAfterAppend       = 20
	ErrorCodeInvalidRequiredAcks                = 21
	ErrorCodeIllegalGeneration                  = 22
	ErrorCodeInconsistentGroupProtocol          = 23
	ErrorCodeInvalidGroupID                     = 24
	ErrorCodeUnknownMemberID                    = 25
	ErrorCodeInvalidSessionTimeout              = 26
	ErrorCodeRebalanceInProgress                = 27
	ErrorCodeInvalidCommitOffsetSize            = 28
	ErrorCodeTopicAuthorizationFailed           = 29
	ErrorCodeGroupAuthorizationFailed           = 30
	ErrorCodeClusterAuthorizationFailed         = 31
	ErrorCodeInvalidTimestamp                   = 32
	ErrorCodeUnsupportedSaslMechanism           = 33
	ErrorCodeIllegalSaslState                   = 34
	ErrorCodeUnsupportedVersion                 = 35
	ErrorCodeTopicAlreadyExists                 = 36
	ErrorCodeInvalidPartitions                  = 37
	ErrorCodeInvalidReplicationFactor           = 38
	ErrorCodeInvalidReplicaAssignment           = 39
	ErrorCodeInvalidConfig                      = 40
	ErrorCodeNotController                      = 41
	ErrorCodeInvalidRequest                     = 42
	ErrorCodeUnsupportedForMessageFormat        = 43
	ErrorCodePolicyViolation                    = 44
	ErrorCodeOutOfOrderSequenceNumber           = 45
	ErrorCodeDuplicateSequenceNumber            = 46
	ErrorCodeInvalidProducerEpoch               = 47
	ErrorCodeInvalidTxnState                    = 48
	ErrorCodeInvalidProducerIDMapping           = 49
	ErrorCodeInvalidTransactionTimeout          = 50
	ErrorCodeConcurrentTransactions             = 51
	ErrorCodeTransactionCoordinatorFenced       = 52
	ErrorCodeTransactionalIDAuthorizationFailed = 53
	ErrorCodeSecurityDisabled                   = 54
	ErrorCodeOperationNotAttempted              = 55
	ErrorCodeKafkaStorageErrorCode              = 56
	ErrorCodeLogDirNotFound                     = 57
	ErrorCodeSaslAuthenticationFailed           = 58
	ErrorCodeUnknownProducerID                  = 59
	ErrorCodeReassignmentInProgress             = 60
	ErrorCodeDelegationTokenAuthDisabled        = 61
	ErrorCodeDelegationTokenNotFounc            = 62
	ErrorCodeDelegationTokenOwnerMismatch       = 63
	ErrorCodeDelegationTokenRequestNotAllowed   = 64
	ErrorCodeDelegationTokenAuthorizationFailed = 65
	ErrorCodeDelegationTokenExpired             = 66
	ErrorCodeInvalidPrincipalType               = 67
	ErrorCodeNonEmptyGroup                      = 68
	ErrorCodeGroupIDNotFound                    = 69
	ErrorCodeFetchSessionIDNotFound             = 70
	ErrorCodeInvalidFetchSessionEpoch           = 71

	ErrorCodeNoSuchUser = 1000
)

var SupportedAPIVersions = []ApiVersionsResponseApiVersion{
	{ApiKey: APIKeyProduce, MinVersion: 3, MaxVersion: 3},
	{ApiKey: APIKeyFetch, MinVersion: 2, MaxVersion: 4},
	{ApiKey: APIKeyAPIVersions, MinVersion: 0, MaxVersion: 3},
	{ApiKey: APIKeyMetadata, MinVersion: 1, MaxVersion: 1},
	{ApiKey: APIKeyFindCoordinator, MinVersion: 0, MaxVersion: 0},
	{ApiKey: ApiKeyJoinGroup, MinVersion: 0, MaxVersion: 0},
	{ApiKey: ApiKeySyncGroup, MinVersion: 0, MaxVersion: 0},
	{ApiKey: ApiKeyHeartbeat, MinVersion: 0, MaxVersion: 0},
	{ApiKey: APIKeyListOffsets, MinVersion: 1, MaxVersion: 1},
	{ApiKey: APIKeyOffsetCommit, MinVersion: 2, MaxVersion: 2},
	{ApiKey: APIKeyOffsetFetch, MinVersion: 1, MaxVersion: 1},
	{ApiKey: ApiKeyLeaveGroup, MinVersion: 0, MaxVersion: 0},
	{ApiKey: APIKeySaslHandshake, MinVersion: 0, MaxVersion: 1},
	{ApiKey: APIKeyInitProducerId, MinVersion: 0, MaxVersion: 0},
	{ApiKey: APIKeySaslAuthenticate, MinVersion: 0, MaxVersion: 1},
<<<<<<< HEAD
	{ApiKey: APIKeyCreateTopics, MinVersion: 0, MaxVersion: 5},
	{ApiKey: APIKeyDeleteTopics, MinVersion: 0, MaxVersion: 5},

=======
	{ApiKey: APIKeyOffsetDelete, MinVersion: 0, MaxVersion: 0},
	{ApiKey: ApiKeyListGroups, MinVersion: 0, MaxVersion: 5},
	{ApiKey: ApiKeyDescribeGroups, MinVersion: 0, MaxVersion: 0},
	{ApiKey: ApiKeyDeleteGroups, MinVersion: 0, MaxVersion: 0},
	{ApiKey: ApiKeyCreatePartitions, MinVersion: 0, MaxVersion: 0},
>>>>>>> f12b73d2
	/*
		Transactions are currently incomplete
		{ApiKey: APIKeyAddPartitionsToTxn, MinVersion: 3, MaxVersion: 3},
		{ApiKey: APIKeyAddOffsetsToTxn, MinVersion: 3, MaxVersion: 3},
		{ApiKey: APIKeyEndTxn, MinVersion: 3, MaxVersion: 3},
		{ApiKey: APIKeyTxnOffsetCommit, MinVersion: 3, MaxVersion: 3},
	*/
	{ApiKey: ApiKeyPutUserCredentialsRequest, MinVersion: 0, MaxVersion: 0},
	{ApiKey: ApiKeyDeleteUserRequest, MinVersion: 0, MaxVersion: 0},
}

var SupportedCustomAPIVersions = []ApiVersionsResponseApiVersion{
	{ApiKey: ApiKeyPutUserCredentialsRequest, MinVersion: 0, MaxVersion: 0},
	{ApiKey: ApiKeyDeleteUserRequest, MinVersion: 0, MaxVersion: 0},
}

type Records struct {
	Data [][]byte
}<|MERGE_RESOLUTION|>--- conflicted
+++ resolved
@@ -130,17 +130,13 @@
 	{ApiKey: APIKeySaslHandshake, MinVersion: 0, MaxVersion: 1},
 	{ApiKey: APIKeyInitProducerId, MinVersion: 0, MaxVersion: 0},
 	{ApiKey: APIKeySaslAuthenticate, MinVersion: 0, MaxVersion: 1},
-<<<<<<< HEAD
 	{ApiKey: APIKeyCreateTopics, MinVersion: 0, MaxVersion: 5},
 	{ApiKey: APIKeyDeleteTopics, MinVersion: 0, MaxVersion: 5},
-
-=======
 	{ApiKey: APIKeyOffsetDelete, MinVersion: 0, MaxVersion: 0},
 	{ApiKey: ApiKeyListGroups, MinVersion: 0, MaxVersion: 5},
 	{ApiKey: ApiKeyDescribeGroups, MinVersion: 0, MaxVersion: 0},
 	{ApiKey: ApiKeyDeleteGroups, MinVersion: 0, MaxVersion: 0},
 	{ApiKey: ApiKeyCreatePartitions, MinVersion: 0, MaxVersion: 0},
->>>>>>> f12b73d2
 	/*
 		Transactions are currently incomplete
 		{ApiKey: APIKeyAddPartitionsToTxn, MinVersion: 3, MaxVersion: 3},
