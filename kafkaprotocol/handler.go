// Package kafkaprotocol - This is a generated file, please do not edit
package kafkaprotocol

import (
    "encoding/binary"
    "github.com/pkg/errors"
    "net"
)

func checkSupportedVersion(apiKey int16, apiVersion int16, minVer int16, maxVer int16) error {
	if apiVersion < minVer || apiVersion > maxVer {
        // connection will be closed if version is not supported
		return errors.Errorf("version %d for apiKey %d is unsupported. supported versions are %d to %d", apiVersion, apiKey, minVer, maxVer)
	}
	return nil
}

func HandleRequestBuffer(apiKey int16, buff []byte, handler RequestHandler, conn net.Conn) error {
    apiVersion := int16(binary.BigEndian.Uint16(buff[2:]))
    var err error
    var responseHeader ResponseHeader
    switch apiKey {
    case 0:
		var req ProduceRequest
		requestHeaderVersion, responseHeaderVersion := req.HeaderVersions(apiVersion)
		var requestHeader RequestHeader
		var offset int
		if offset, err = requestHeader.Read(requestHeaderVersion, buff); err != nil {
			return err
		}
		minVer, maxVer := req.SupportedApiVersions()
		if err := checkSupportedVersion(apiKey, apiVersion, minVer, maxVer); err != nil {
			return err
		}
		if _, err := req.Read(apiVersion, buff[offset:]); err != nil {
			return err
		}
		responseHeader.CorrelationId = requestHeader.CorrelationId
		err = handler.HandleProduceRequest(&requestHeader, &req, func(resp *ProduceResponse) error {
			respHeaderSize, hdrTagSizes := responseHeader.CalcSize(responseHeaderVersion, nil)
			respSize, tagSizes := resp.CalcSize(apiVersion, nil)
			totRespSize := respHeaderSize + respSize
			respBuff := make([]byte, 0, 4+totRespSize)
			respBuff = binary.BigEndian.AppendUint32(respBuff, uint32(totRespSize))
			respBuff = responseHeader.Write(responseHeaderVersion, respBuff, hdrTagSizes)
			respBuff = resp.Write(apiVersion, respBuff, tagSizes)
			_, err := conn.Write(respBuff)
			return err
		})
    case 1:
		var req FetchRequest
		requestHeaderVersion, responseHeaderVersion := req.HeaderVersions(apiVersion)
		var requestHeader RequestHeader
		var offset int
		if offset, err = requestHeader.Read(requestHeaderVersion, buff); err != nil {
			return err
		}
		minVer, maxVer := req.SupportedApiVersions()
		if err := checkSupportedVersion(apiKey, apiVersion, minVer, maxVer); err != nil {
			return err
		}
		if _, err := req.Read(apiVersion, buff[offset:]); err != nil {
			return err
		}
		responseHeader.CorrelationId = requestHeader.CorrelationId
		err = handler.HandleFetchRequest(&requestHeader, &req, func(resp *FetchResponse) error {
			respHeaderSize, hdrTagSizes := responseHeader.CalcSize(responseHeaderVersion, nil)
			respSize, tagSizes := resp.CalcSize(apiVersion, nil)
			totRespSize := respHeaderSize + respSize
			respBuff := make([]byte, 0, 4+totRespSize)
			respBuff = binary.BigEndian.AppendUint32(respBuff, uint32(totRespSize))
			respBuff = responseHeader.Write(responseHeaderVersion, respBuff, hdrTagSizes)
			respBuff = resp.Write(apiVersion, respBuff, tagSizes)
			_, err := conn.Write(respBuff)
			return err
		})
    case 2:
		var req ListOffsetsRequest
		requestHeaderVersion, responseHeaderVersion := req.HeaderVersions(apiVersion)
		var requestHeader RequestHeader
		var offset int
		if offset, err = requestHeader.Read(requestHeaderVersion, buff); err != nil {
			return err
		}
		minVer, maxVer := req.SupportedApiVersions()
		if err := checkSupportedVersion(apiKey, apiVersion, minVer, maxVer); err != nil {
			return err
		}
		if _, err := req.Read(apiVersion, buff[offset:]); err != nil {
			return err
		}
		responseHeader.CorrelationId = requestHeader.CorrelationId
		err = handler.HandleListOffsetsRequest(&requestHeader, &req, func(resp *ListOffsetsResponse) error {
			respHeaderSize, hdrTagSizes := responseHeader.CalcSize(responseHeaderVersion, nil)
			respSize, tagSizes := resp.CalcSize(apiVersion, nil)
			totRespSize := respHeaderSize + respSize
			respBuff := make([]byte, 0, 4+totRespSize)
			respBuff = binary.BigEndian.AppendUint32(respBuff, uint32(totRespSize))
			respBuff = responseHeader.Write(responseHeaderVersion, respBuff, hdrTagSizes)
			respBuff = resp.Write(apiVersion, respBuff, tagSizes)
			_, err := conn.Write(respBuff)
			return err
		})
    case 3:
		var req MetadataRequest
		requestHeaderVersion, responseHeaderVersion := req.HeaderVersions(apiVersion)
		var requestHeader RequestHeader
		var offset int
		if offset, err = requestHeader.Read(requestHeaderVersion, buff); err != nil {
			return err
		}
		minVer, maxVer := req.SupportedApiVersions()
		if err := checkSupportedVersion(apiKey, apiVersion, minVer, maxVer); err != nil {
			return err
		}
		if _, err := req.Read(apiVersion, buff[offset:]); err != nil {
			return err
		}
		responseHeader.CorrelationId = requestHeader.CorrelationId
		err = handler.HandleMetadataRequest(&requestHeader, &req, func(resp *MetadataResponse) error {
			respHeaderSize, hdrTagSizes := responseHeader.CalcSize(responseHeaderVersion, nil)
			respSize, tagSizes := resp.CalcSize(apiVersion, nil)
			totRespSize := respHeaderSize + respSize
			respBuff := make([]byte, 0, 4+totRespSize)
			respBuff = binary.BigEndian.AppendUint32(respBuff, uint32(totRespSize))
			respBuff = responseHeader.Write(responseHeaderVersion, respBuff, hdrTagSizes)
			respBuff = resp.Write(apiVersion, respBuff, tagSizes)
			_, err := conn.Write(respBuff)
			return err
		})
    case 8:
		var req OffsetCommitRequest
		requestHeaderVersion, responseHeaderVersion := req.HeaderVersions(apiVersion)
		var requestHeader RequestHeader
		var offset int
		if offset, err = requestHeader.Read(requestHeaderVersion, buff); err != nil {
			return err
		}
		minVer, maxVer := req.SupportedApiVersions()
		if err := checkSupportedVersion(apiKey, apiVersion, minVer, maxVer); err != nil {
			return err
		}
		if _, err := req.Read(apiVersion, buff[offset:]); err != nil {
			return err
		}
		responseHeader.CorrelationId = requestHeader.CorrelationId
		err = handler.HandleOffsetCommitRequest(&requestHeader, &req, func(resp *OffsetCommitResponse) error {
			respHeaderSize, hdrTagSizes := responseHeader.CalcSize(responseHeaderVersion, nil)
			respSize, tagSizes := resp.CalcSize(apiVersion, nil)
			totRespSize := respHeaderSize + respSize
			respBuff := make([]byte, 0, 4+totRespSize)
			respBuff = binary.BigEndian.AppendUint32(respBuff, uint32(totRespSize))
			respBuff = responseHeader.Write(responseHeaderVersion, respBuff, hdrTagSizes)
			respBuff = resp.Write(apiVersion, respBuff, tagSizes)
			_, err := conn.Write(respBuff)
			return err
		})
    case 9:
		var req OffsetFetchRequest
		requestHeaderVersion, responseHeaderVersion := req.HeaderVersions(apiVersion)
		var requestHeader RequestHeader
		var offset int
		if offset, err = requestHeader.Read(requestHeaderVersion, buff); err != nil {
			return err
		}
		minVer, maxVer := req.SupportedApiVersions()
		if err := checkSupportedVersion(apiKey, apiVersion, minVer, maxVer); err != nil {
			return err
		}
		if _, err := req.Read(apiVersion, buff[offset:]); err != nil {
			return err
		}
		responseHeader.CorrelationId = requestHeader.CorrelationId
		err = handler.HandleOffsetFetchRequest(&requestHeader, &req, func(resp *OffsetFetchResponse) error {
			respHeaderSize, hdrTagSizes := responseHeader.CalcSize(responseHeaderVersion, nil)
			respSize, tagSizes := resp.CalcSize(apiVersion, nil)
			totRespSize := respHeaderSize + respSize
			respBuff := make([]byte, 0, 4+totRespSize)
			respBuff = binary.BigEndian.AppendUint32(respBuff, uint32(totRespSize))
			respBuff = responseHeader.Write(responseHeaderVersion, respBuff, hdrTagSizes)
			respBuff = resp.Write(apiVersion, respBuff, tagSizes)
			_, err := conn.Write(respBuff)
			return err
		})
    case 47:
		var req OffsetDeleteRequest
		requestHeaderVersion, responseHeaderVersion := req.HeaderVersions(apiVersion)
		var requestHeader RequestHeader
		var offset int
		if offset, err = requestHeader.Read(requestHeaderVersion, buff); err != nil {
			return err
		}
		minVer, maxVer := req.SupportedApiVersions()
		if err := checkSupportedVersion(apiKey, apiVersion, minVer, maxVer); err != nil {
			return err
		}
		if _, err := req.Read(apiVersion, buff[offset:]); err != nil {
			return err
		}
		responseHeader.CorrelationId = requestHeader.CorrelationId
		err = handler.HandleOffsetDeleteRequest(&requestHeader, &req, func(resp *OffsetDeleteResponse) error {
			respHeaderSize, hdrTagSizes := responseHeader.CalcSize(responseHeaderVersion, nil)
			respSize, tagSizes := resp.CalcSize(apiVersion, nil)
			totRespSize := respHeaderSize + respSize
			respBuff := make([]byte, 0, 4+totRespSize)
			respBuff = binary.BigEndian.AppendUint32(respBuff, uint32(totRespSize))
			respBuff = responseHeader.Write(responseHeaderVersion, respBuff, hdrTagSizes)
			respBuff = resp.Write(apiVersion, respBuff, tagSizes)
			_, err := conn.Write(respBuff)
			return err
		})
    case 10:
		var req FindCoordinatorRequest
		requestHeaderVersion, responseHeaderVersion := req.HeaderVersions(apiVersion)
		var requestHeader RequestHeader
		var offset int
		if offset, err = requestHeader.Read(requestHeaderVersion, buff); err != nil {
			return err
		}
		minVer, maxVer := req.SupportedApiVersions()
		if err := checkSupportedVersion(apiKey, apiVersion, minVer, maxVer); err != nil {
			return err
		}
		if _, err := req.Read(apiVersion, buff[offset:]); err != nil {
			return err
		}
		responseHeader.CorrelationId = requestHeader.CorrelationId
		err = handler.HandleFindCoordinatorRequest(&requestHeader, &req, func(resp *FindCoordinatorResponse) error {
			respHeaderSize, hdrTagSizes := responseHeader.CalcSize(responseHeaderVersion, nil)
			respSize, tagSizes := resp.CalcSize(apiVersion, nil)
			totRespSize := respHeaderSize + respSize
			respBuff := make([]byte, 0, 4+totRespSize)
			respBuff = binary.BigEndian.AppendUint32(respBuff, uint32(totRespSize))
			respBuff = responseHeader.Write(responseHeaderVersion, respBuff, hdrTagSizes)
			respBuff = resp.Write(apiVersion, respBuff, tagSizes)
			_, err := conn.Write(respBuff)
			return err
		})
    case 11:
		var req JoinGroupRequest
		requestHeaderVersion, responseHeaderVersion := req.HeaderVersions(apiVersion)
		var requestHeader RequestHeader
		var offset int
		if offset, err = requestHeader.Read(requestHeaderVersion, buff); err != nil {
			return err
		}
		minVer, maxVer := req.SupportedApiVersions()
		if err := checkSupportedVersion(apiKey, apiVersion, minVer, maxVer); err != nil {
			return err
		}
		if _, err := req.Read(apiVersion, buff[offset:]); err != nil {
			return err
		}
		responseHeader.CorrelationId = requestHeader.CorrelationId
		err = handler.HandleJoinGroupRequest(&requestHeader, &req, func(resp *JoinGroupResponse) error {
			respHeaderSize, hdrTagSizes := responseHeader.CalcSize(responseHeaderVersion, nil)
			respSize, tagSizes := resp.CalcSize(apiVersion, nil)
			totRespSize := respHeaderSize + respSize
			respBuff := make([]byte, 0, 4+totRespSize)
			respBuff = binary.BigEndian.AppendUint32(respBuff, uint32(totRespSize))
			respBuff = responseHeader.Write(responseHeaderVersion, respBuff, hdrTagSizes)
			respBuff = resp.Write(apiVersion, respBuff, tagSizes)
			_, err := conn.Write(respBuff)
			return err
		})
    case 12:
		var req HeartbeatRequest
		requestHeaderVersion, responseHeaderVersion := req.HeaderVersions(apiVersion)
		var requestHeader RequestHeader
		var offset int
		if offset, err = requestHeader.Read(requestHeaderVersion, buff); err != nil {
			return err
		}
		minVer, maxVer := req.SupportedApiVersions()
		if err := checkSupportedVersion(apiKey, apiVersion, minVer, maxVer); err != nil {
			return err
		}
		if _, err := req.Read(apiVersion, buff[offset:]); err != nil {
			return err
		}
		responseHeader.CorrelationId = requestHeader.CorrelationId
		err = handler.HandleHeartbeatRequest(&requestHeader, &req, func(resp *HeartbeatResponse) error {
			respHeaderSize, hdrTagSizes := responseHeader.CalcSize(responseHeaderVersion, nil)
			respSize, tagSizes := resp.CalcSize(apiVersion, nil)
			totRespSize := respHeaderSize + respSize
			respBuff := make([]byte, 0, 4+totRespSize)
			respBuff = binary.BigEndian.AppendUint32(respBuff, uint32(totRespSize))
			respBuff = responseHeader.Write(responseHeaderVersion, respBuff, hdrTagSizes)
			respBuff = resp.Write(apiVersion, respBuff, tagSizes)
			_, err := conn.Write(respBuff)
			return err
		})
    case 13:
		var req LeaveGroupRequest
		requestHeaderVersion, responseHeaderVersion := req.HeaderVersions(apiVersion)
		var requestHeader RequestHeader
		var offset int
		if offset, err = requestHeader.Read(requestHeaderVersion, buff); err != nil {
			return err
		}
		minVer, maxVer := req.SupportedApiVersions()
		if err := checkSupportedVersion(apiKey, apiVersion, minVer, maxVer); err != nil {
			return err
		}
		if _, err := req.Read(apiVersion, buff[offset:]); err != nil {
			return err
		}
		responseHeader.CorrelationId = requestHeader.CorrelationId
		err = handler.HandleLeaveGroupRequest(&requestHeader, &req, func(resp *LeaveGroupResponse) error {
			respHeaderSize, hdrTagSizes := responseHeader.CalcSize(responseHeaderVersion, nil)
			respSize, tagSizes := resp.CalcSize(apiVersion, nil)
			totRespSize := respHeaderSize + respSize
			respBuff := make([]byte, 0, 4+totRespSize)
			respBuff = binary.BigEndian.AppendUint32(respBuff, uint32(totRespSize))
			respBuff = responseHeader.Write(responseHeaderVersion, respBuff, hdrTagSizes)
			respBuff = resp.Write(apiVersion, respBuff, tagSizes)
			_, err := conn.Write(respBuff)
			return err
		})
    case 14:
		var req SyncGroupRequest
		requestHeaderVersion, responseHeaderVersion := req.HeaderVersions(apiVersion)
		var requestHeader RequestHeader
		var offset int
		if offset, err = requestHeader.Read(requestHeaderVersion, buff); err != nil {
			return err
		}
		minVer, maxVer := req.SupportedApiVersions()
		if err := checkSupportedVersion(apiKey, apiVersion, minVer, maxVer); err != nil {
			return err
		}
		if _, err := req.Read(apiVersion, buff[offset:]); err != nil {
			return err
		}
		responseHeader.CorrelationId = requestHeader.CorrelationId
		err = handler.HandleSyncGroupRequest(&requestHeader, &req, func(resp *SyncGroupResponse) error {
			respHeaderSize, hdrTagSizes := responseHeader.CalcSize(responseHeaderVersion, nil)
			respSize, tagSizes := resp.CalcSize(apiVersion, nil)
			totRespSize := respHeaderSize + respSize
			respBuff := make([]byte, 0, 4+totRespSize)
			respBuff = binary.BigEndian.AppendUint32(respBuff, uint32(totRespSize))
			respBuff = responseHeader.Write(responseHeaderVersion, respBuff, hdrTagSizes)
			respBuff = resp.Write(apiVersion, respBuff, tagSizes)
			_, err := conn.Write(respBuff)
			return err
		})
    case 16:
		var req ListGroupsRequest
		requestHeaderVersion, responseHeaderVersion := req.HeaderVersions(apiVersion)
		var requestHeader RequestHeader
		var offset int
		if offset, err = requestHeader.Read(requestHeaderVersion, buff); err != nil {
			return err
		}
		minVer, maxVer := req.SupportedApiVersions()
		if err := checkSupportedVersion(apiKey, apiVersion, minVer, maxVer); err != nil {
			return err
		}
		if _, err := req.Read(apiVersion, buff[offset:]); err != nil {
			return err
		}
		responseHeader.CorrelationId = requestHeader.CorrelationId
		err = handler.HandleListGroupsRequest(&requestHeader, &req, func(resp *ListGroupsResponse) error {
			respHeaderSize, hdrTagSizes := responseHeader.CalcSize(responseHeaderVersion, nil)
			respSize, tagSizes := resp.CalcSize(apiVersion, nil)
			totRespSize := respHeaderSize + respSize
			respBuff := make([]byte, 0, 4+totRespSize)
			respBuff = binary.BigEndian.AppendUint32(respBuff, uint32(totRespSize))
			respBuff = responseHeader.Write(responseHeaderVersion, respBuff, hdrTagSizes)
			respBuff = resp.Write(apiVersion, respBuff, tagSizes)
			_, err := conn.Write(respBuff)
			return err
		})
    case 15:
		var req DescribeGroupsRequest
		requestHeaderVersion, responseHeaderVersion := req.HeaderVersions(apiVersion)
		var requestHeader RequestHeader
		var offset int
		if offset, err = requestHeader.Read(requestHeaderVersion, buff); err != nil {
			return err
		}
		minVer, maxVer := req.SupportedApiVersions()
		if err := checkSupportedVersion(apiKey, apiVersion, minVer, maxVer); err != nil {
			return err
		}
		if _, err := req.Read(apiVersion, buff[offset:]); err != nil {
			return err
		}
		responseHeader.CorrelationId = requestHeader.CorrelationId
		err = handler.HandleDescribeGroupsRequest(&requestHeader, &req, func(resp *DescribeGroupsResponse) error {
			respHeaderSize, hdrTagSizes := responseHeader.CalcSize(responseHeaderVersion, nil)
			respSize, tagSizes := resp.CalcSize(apiVersion, nil)
			totRespSize := respHeaderSize + respSize
			respBuff := make([]byte, 0, 4+totRespSize)
			respBuff = binary.BigEndian.AppendUint32(respBuff, uint32(totRespSize))
			respBuff = responseHeader.Write(responseHeaderVersion, respBuff, hdrTagSizes)
			respBuff = resp.Write(apiVersion, respBuff, tagSizes)
			_, err := conn.Write(respBuff)
			return err
		})
    case 42:
		var req DeleteGroupsRequest
		requestHeaderVersion, responseHeaderVersion := req.HeaderVersions(apiVersion)
		var requestHeader RequestHeader
		var offset int
		if offset, err = requestHeader.Read(requestHeaderVersion, buff); err != nil {
			return err
		}
		minVer, maxVer := req.SupportedApiVersions()
		if err := checkSupportedVersion(apiKey, apiVersion, minVer, maxVer); err != nil {
			return err
		}
		if _, err := req.Read(apiVersion, buff[offset:]); err != nil {
			return err
		}
		responseHeader.CorrelationId = requestHeader.CorrelationId
		err = handler.HandleDeleteGroupsRequest(&requestHeader, &req, func(resp *DeleteGroupsResponse) error {
			respHeaderSize, hdrTagSizes := responseHeader.CalcSize(responseHeaderVersion, nil)
			respSize, tagSizes := resp.CalcSize(apiVersion, nil)
			totRespSize := respHeaderSize + respSize
			respBuff := make([]byte, 0, 4+totRespSize)
			respBuff = binary.BigEndian.AppendUint32(respBuff, uint32(totRespSize))
			respBuff = responseHeader.Write(responseHeaderVersion, respBuff, hdrTagSizes)
			respBuff = resp.Write(apiVersion, respBuff, tagSizes)
			_, err := conn.Write(respBuff)
			return err
		})
    case 37:
		var req CreatePartitionsRequest
		requestHeaderVersion, responseHeaderVersion := req.HeaderVersions(apiVersion)
		var requestHeader RequestHeader
		var offset int
		if offset, err = requestHeader.Read(requestHeaderVersion, buff); err != nil {
			return err
		}
		minVer, maxVer := req.SupportedApiVersions()
		if err := checkSupportedVersion(apiKey, apiVersion, minVer, maxVer); err != nil {
			return err
		}
		if _, err := req.Read(apiVersion, buff[offset:]); err != nil {
			return err
		}
		responseHeader.CorrelationId = requestHeader.CorrelationId
		err = handler.HandleCreatePartitionsRequest(&requestHeader, &req, func(resp *CreatePartitionsResponse) error {
			respHeaderSize, hdrTagSizes := responseHeader.CalcSize(responseHeaderVersion, nil)
			respSize, tagSizes := resp.CalcSize(apiVersion, nil)
			totRespSize := respHeaderSize + respSize
			respBuff := make([]byte, 0, 4+totRespSize)
			respBuff = binary.BigEndian.AppendUint32(respBuff, uint32(totRespSize))
			respBuff = responseHeader.Write(responseHeaderVersion, respBuff, hdrTagSizes)
			respBuff = resp.Write(apiVersion, respBuff, tagSizes)
			_, err := conn.Write(respBuff)
			return err
		})
    case 18:
		var req ApiVersionsRequest
		requestHeaderVersion, responseHeaderVersion := req.HeaderVersions(apiVersion)
		var requestHeader RequestHeader
		var offset int
		if offset, err = requestHeader.Read(requestHeaderVersion, buff); err != nil {
			return err
		}
		minVer, maxVer := req.SupportedApiVersions()
		if err := checkSupportedVersion(apiKey, apiVersion, minVer, maxVer); err != nil {
			return err
		}
		if _, err := req.Read(apiVersion, buff[offset:]); err != nil {
			return err
		}
		responseHeader.CorrelationId = requestHeader.CorrelationId
		err = handler.HandleApiVersionsRequest(&requestHeader, &req, func(resp *ApiVersionsResponse) error {
			respHeaderSize, hdrTagSizes := responseHeader.CalcSize(responseHeaderVersion, nil)
			respSize, tagSizes := resp.CalcSize(apiVersion, nil)
			totRespSize := respHeaderSize + respSize
			respBuff := make([]byte, 0, 4+totRespSize)
			respBuff = binary.BigEndian.AppendUint32(respBuff, uint32(totRespSize))
			respBuff = responseHeader.Write(responseHeaderVersion, respBuff, hdrTagSizes)
			respBuff = resp.Write(apiVersion, respBuff, tagSizes)
			_, err := conn.Write(respBuff)
			return err
		})
    case 22:
		var req InitProducerIdRequest
		requestHeaderVersion, responseHeaderVersion := req.HeaderVersions(apiVersion)
		var requestHeader RequestHeader
		var offset int
		if offset, err = requestHeader.Read(requestHeaderVersion, buff); err != nil {
			return err
		}
		minVer, maxVer := req.SupportedApiVersions()
		if err := checkSupportedVersion(apiKey, apiVersion, minVer, maxVer); err != nil {
			return err
		}
		if _, err := req.Read(apiVersion, buff[offset:]); err != nil {
			return err
		}
		responseHeader.CorrelationId = requestHeader.CorrelationId
		err = handler.HandleInitProducerIdRequest(&requestHeader, &req, func(resp *InitProducerIdResponse) error {
			respHeaderSize, hdrTagSizes := responseHeader.CalcSize(responseHeaderVersion, nil)
			respSize, tagSizes := resp.CalcSize(apiVersion, nil)
			totRespSize := respHeaderSize + respSize
			respBuff := make([]byte, 0, 4+totRespSize)
			respBuff = binary.BigEndian.AppendUint32(respBuff, uint32(totRespSize))
			respBuff = responseHeader.Write(responseHeaderVersion, respBuff, hdrTagSizes)
			respBuff = resp.Write(apiVersion, respBuff, tagSizes)
			_, err := conn.Write(respBuff)
			return err
		})
    case 36:
		var req SaslAuthenticateRequest
		requestHeaderVersion, responseHeaderVersion := req.HeaderVersions(apiVersion)
		var requestHeader RequestHeader
		var offset int
		if offset, err = requestHeader.Read(requestHeaderVersion, buff); err != nil {
			return err
		}
		minVer, maxVer := req.SupportedApiVersions()
		if err := checkSupportedVersion(apiKey, apiVersion, minVer, maxVer); err != nil {
			return err
		}
		if _, err := req.Read(apiVersion, buff[offset:]); err != nil {
			return err
		}
		responseHeader.CorrelationId = requestHeader.CorrelationId
		err = handler.HandleSaslAuthenticateRequest(&requestHeader, &req, func(resp *SaslAuthenticateResponse) error {
			respHeaderSize, hdrTagSizes := responseHeader.CalcSize(responseHeaderVersion, nil)
			respSize, tagSizes := resp.CalcSize(apiVersion, nil)
			totRespSize := respHeaderSize + respSize
			respBuff := make([]byte, 0, 4+totRespSize)
			respBuff = binary.BigEndian.AppendUint32(respBuff, uint32(totRespSize))
			respBuff = responseHeader.Write(responseHeaderVersion, respBuff, hdrTagSizes)
			respBuff = resp.Write(apiVersion, respBuff, tagSizes)
			_, err := conn.Write(respBuff)
			return err
		})
    case 17:
		var req SaslHandshakeRequest
		requestHeaderVersion, responseHeaderVersion := req.HeaderVersions(apiVersion)
		var requestHeader RequestHeader
		var offset int
		if offset, err = requestHeader.Read(requestHeaderVersion, buff); err != nil {
			return err
		}
		minVer, maxVer := req.SupportedApiVersions()
		if err := checkSupportedVersion(apiKey, apiVersion, minVer, maxVer); err != nil {
			return err
		}
		if _, err := req.Read(apiVersion, buff[offset:]); err != nil {
			return err
		}
		responseHeader.CorrelationId = requestHeader.CorrelationId
		err = handler.HandleSaslHandshakeRequest(&requestHeader, &req, func(resp *SaslHandshakeResponse) error {
			respHeaderSize, hdrTagSizes := responseHeader.CalcSize(responseHeaderVersion, nil)
			respSize, tagSizes := resp.CalcSize(apiVersion, nil)
			totRespSize := respHeaderSize + respSize
			respBuff := make([]byte, 0, 4+totRespSize)
			respBuff = binary.BigEndian.AppendUint32(respBuff, uint32(totRespSize))
			respBuff = responseHeader.Write(responseHeaderVersion, respBuff, hdrTagSizes)
			respBuff = resp.Write(apiVersion, respBuff, tagSizes)
			_, err := conn.Write(respBuff)
			return err
		})
    case 25:
		var req AddOffsetsToTxnRequest
		requestHeaderVersion, responseHeaderVersion := req.HeaderVersions(apiVersion)
		var requestHeader RequestHeader
		var offset int
		if offset, err = requestHeader.Read(requestHeaderVersion, buff); err != nil {
			return err
		}
		minVer, maxVer := req.SupportedApiVersions()
		if err := checkSupportedVersion(apiKey, apiVersion, minVer, maxVer); err != nil {
			return err
		}
		if _, err := req.Read(apiVersion, buff[offset:]); err != nil {
			return err
		}
		responseHeader.CorrelationId = requestHeader.CorrelationId
		err = handler.HandleAddOffsetsToTxnRequest(&requestHeader, &req, func(resp *AddOffsetsToTxnResponse) error {
			respHeaderSize, hdrTagSizes := responseHeader.CalcSize(responseHeaderVersion, nil)
			respSize, tagSizes := resp.CalcSize(apiVersion, nil)
			totRespSize := respHeaderSize + respSize
			respBuff := make([]byte, 0, 4+totRespSize)
			respBuff = binary.BigEndian.AppendUint32(respBuff, uint32(totRespSize))
			respBuff = responseHeader.Write(responseHeaderVersion, respBuff, hdrTagSizes)
			respBuff = resp.Write(apiVersion, respBuff, tagSizes)
			_, err := conn.Write(respBuff)
			return err
		})
    case 24:
		var req AddPartitionsToTxnRequest
		requestHeaderVersion, responseHeaderVersion := req.HeaderVersions(apiVersion)
		var requestHeader RequestHeader
		var offset int
		if offset, err = requestHeader.Read(requestHeaderVersion, buff); err != nil {
			return err
		}
		minVer, maxVer := req.SupportedApiVersions()
		if err := checkSupportedVersion(apiKey, apiVersion, minVer, maxVer); err != nil {
			return err
		}
		if _, err := req.Read(apiVersion, buff[offset:]); err != nil {
			return err
		}
		responseHeader.CorrelationId = requestHeader.CorrelationId
		err = handler.HandleAddPartitionsToTxnRequest(&requestHeader, &req, func(resp *AddPartitionsToTxnResponse) error {
			respHeaderSize, hdrTagSizes := responseHeader.CalcSize(responseHeaderVersion, nil)
			respSize, tagSizes := resp.CalcSize(apiVersion, nil)
			totRespSize := respHeaderSize + respSize
			respBuff := make([]byte, 0, 4+totRespSize)
			respBuff = binary.BigEndian.AppendUint32(respBuff, uint32(totRespSize))
			respBuff = responseHeader.Write(responseHeaderVersion, respBuff, hdrTagSizes)
			respBuff = resp.Write(apiVersion, respBuff, tagSizes)
			_, err := conn.Write(respBuff)
			return err
		})
    case 28:
		var req TxnOffsetCommitRequest
		requestHeaderVersion, responseHeaderVersion := req.HeaderVersions(apiVersion)
		var requestHeader RequestHeader
		var offset int
		if offset, err = requestHeader.Read(requestHeaderVersion, buff); err != nil {
			return err
		}
		minVer, maxVer := req.SupportedApiVersions()
		if err := checkSupportedVersion(apiKey, apiVersion, minVer, maxVer); err != nil {
			return err
		}
		if _, err := req.Read(apiVersion, buff[offset:]); err != nil {
			return err
		}
		responseHeader.CorrelationId = requestHeader.CorrelationId
		err = handler.HandleTxnOffsetCommitRequest(&requestHeader, &req, func(resp *TxnOffsetCommitResponse) error {
			respHeaderSize, hdrTagSizes := responseHeader.CalcSize(responseHeaderVersion, nil)
			respSize, tagSizes := resp.CalcSize(apiVersion, nil)
			totRespSize := respHeaderSize + respSize
			respBuff := make([]byte, 0, 4+totRespSize)
			respBuff = binary.BigEndian.AppendUint32(respBuff, uint32(totRespSize))
			respBuff = responseHeader.Write(responseHeaderVersion, respBuff, hdrTagSizes)
			respBuff = resp.Write(apiVersion, respBuff, tagSizes)
			_, err := conn.Write(respBuff)
			return err
		})
    case 26:
		var req EndTxnRequest
		requestHeaderVersion, responseHeaderVersion := req.HeaderVersions(apiVersion)
		var requestHeader RequestHeader
		var offset int
		if offset, err = requestHeader.Read(requestHeaderVersion, buff); err != nil {
			return err
		}
		minVer, maxVer := req.SupportedApiVersions()
		if err := checkSupportedVersion(apiKey, apiVersion, minVer, maxVer); err != nil {
			return err
		}
		if _, err := req.Read(apiVersion, buff[offset:]); err != nil {
			return err
		}
		responseHeader.CorrelationId = requestHeader.CorrelationId
		err = handler.HandleEndTxnRequest(&requestHeader, &req, func(resp *EndTxnResponse) error {
			respHeaderSize, hdrTagSizes := responseHeader.CalcSize(responseHeaderVersion, nil)
			respSize, tagSizes := resp.CalcSize(apiVersion, nil)
			totRespSize := respHeaderSize + respSize
			respBuff := make([]byte, 0, 4+totRespSize)
			respBuff = binary.BigEndian.AppendUint32(respBuff, uint32(totRespSize))
			respBuff = responseHeader.Write(responseHeaderVersion, respBuff, hdrTagSizes)
			respBuff = resp.Write(apiVersion, respBuff, tagSizes)
			_, err := conn.Write(respBuff)
			return err
		})
<<<<<<< HEAD
    case 19:
		var req CreateTopicsRequest
=======
    case 1000:
		var req PutUserCredentialsRequest
>>>>>>> f12b73d2
		requestHeaderVersion, responseHeaderVersion := req.HeaderVersions(apiVersion)
		var requestHeader RequestHeader
		var offset int
		if offset, err = requestHeader.Read(requestHeaderVersion, buff); err != nil {
			return err
		}
		minVer, maxVer := req.SupportedApiVersions()
		if err := checkSupportedVersion(apiKey, apiVersion, minVer, maxVer); err != nil {
			return err
		}
		if _, err := req.Read(apiVersion, buff[offset:]); err != nil {
			return err
		}
		responseHeader.CorrelationId = requestHeader.CorrelationId
<<<<<<< HEAD
		err = handler.HandleCreateTopicsRequest(&requestHeader, &req, func(resp *CreateTopicsResponse) error {
=======
		err = handler.HandlePutUserCredentialsRequest(&requestHeader, &req, func(resp *PutUserCredentialsResponse) error {
>>>>>>> f12b73d2
			respHeaderSize, hdrTagSizes := responseHeader.CalcSize(responseHeaderVersion, nil)
			respSize, tagSizes := resp.CalcSize(apiVersion, nil)
			totRespSize := respHeaderSize + respSize
			respBuff := make([]byte, 0, 4+totRespSize)
			respBuff = binary.BigEndian.AppendUint32(respBuff, uint32(totRespSize))
			respBuff = responseHeader.Write(responseHeaderVersion, respBuff, hdrTagSizes)
			respBuff = resp.Write(apiVersion, respBuff, tagSizes)
			_, err := conn.Write(respBuff)
			return err
		})
<<<<<<< HEAD
    case 20:
		var req DeleteTopicsRequest
=======
    case 1001:
		var req DeleteUserRequest
>>>>>>> f12b73d2
		requestHeaderVersion, responseHeaderVersion := req.HeaderVersions(apiVersion)
		var requestHeader RequestHeader
		var offset int
		if offset, err = requestHeader.Read(requestHeaderVersion, buff); err != nil {
			return err
		}
		minVer, maxVer := req.SupportedApiVersions()
		if err := checkSupportedVersion(apiKey, apiVersion, minVer, maxVer); err != nil {
			return err
		}
		if _, err := req.Read(apiVersion, buff[offset:]); err != nil {
			return err
		}
		responseHeader.CorrelationId = requestHeader.CorrelationId
<<<<<<< HEAD
		err = handler.HandleDeleteTopicsRequest(&requestHeader, &req, func(resp *DeleteTopicsResponse) error {
=======
		err = handler.HandleDeleteUserRequest(&requestHeader, &req, func(resp *DeleteUserResponse) error {
>>>>>>> f12b73d2
			respHeaderSize, hdrTagSizes := responseHeader.CalcSize(responseHeaderVersion, nil)
			respSize, tagSizes := resp.CalcSize(apiVersion, nil)
			totRespSize := respHeaderSize + respSize
			respBuff := make([]byte, 0, 4+totRespSize)
			respBuff = binary.BigEndian.AppendUint32(respBuff, uint32(totRespSize))
			respBuff = responseHeader.Write(responseHeaderVersion, respBuff, hdrTagSizes)
			respBuff = resp.Write(apiVersion, respBuff, tagSizes)
			_, err := conn.Write(respBuff)
			return err
		})
    default: return errors.Errorf("Unsupported ApiKey: %d", apiKey)
    }
    return err
}

type RequestHandler interface {
    HandleProduceRequest(hdr *RequestHeader, req *ProduceRequest, completionFunc func(resp *ProduceResponse) error) error
    HandleFetchRequest(hdr *RequestHeader, req *FetchRequest, completionFunc func(resp *FetchResponse) error) error
    HandleListOffsetsRequest(hdr *RequestHeader, req *ListOffsetsRequest, completionFunc func(resp *ListOffsetsResponse) error) error
    HandleMetadataRequest(hdr *RequestHeader, req *MetadataRequest, completionFunc func(resp *MetadataResponse) error) error
    HandleOffsetCommitRequest(hdr *RequestHeader, req *OffsetCommitRequest, completionFunc func(resp *OffsetCommitResponse) error) error
    HandleOffsetFetchRequest(hdr *RequestHeader, req *OffsetFetchRequest, completionFunc func(resp *OffsetFetchResponse) error) error
    HandleOffsetDeleteRequest(hdr *RequestHeader, req *OffsetDeleteRequest, completionFunc func(resp *OffsetDeleteResponse) error) error
    HandleFindCoordinatorRequest(hdr *RequestHeader, req *FindCoordinatorRequest, completionFunc func(resp *FindCoordinatorResponse) error) error
    HandleJoinGroupRequest(hdr *RequestHeader, req *JoinGroupRequest, completionFunc func(resp *JoinGroupResponse) error) error
    HandleHeartbeatRequest(hdr *RequestHeader, req *HeartbeatRequest, completionFunc func(resp *HeartbeatResponse) error) error
    HandleLeaveGroupRequest(hdr *RequestHeader, req *LeaveGroupRequest, completionFunc func(resp *LeaveGroupResponse) error) error
    HandleSyncGroupRequest(hdr *RequestHeader, req *SyncGroupRequest, completionFunc func(resp *SyncGroupResponse) error) error
    HandleListGroupsRequest(hdr *RequestHeader, req *ListGroupsRequest, completionFunc func(resp *ListGroupsResponse) error) error
    HandleDescribeGroupsRequest(hdr *RequestHeader, req *DescribeGroupsRequest, completionFunc func(resp *DescribeGroupsResponse) error) error
    HandleDeleteGroupsRequest(hdr *RequestHeader, req *DeleteGroupsRequest, completionFunc func(resp *DeleteGroupsResponse) error) error
    HandleCreatePartitionsRequest(hdr *RequestHeader, req *CreatePartitionsRequest, completionFunc func(resp *CreatePartitionsResponse) error) error
    HandleApiVersionsRequest(hdr *RequestHeader, req *ApiVersionsRequest, completionFunc func(resp *ApiVersionsResponse) error) error
    HandleInitProducerIdRequest(hdr *RequestHeader, req *InitProducerIdRequest, completionFunc func(resp *InitProducerIdResponse) error) error
    HandleSaslAuthenticateRequest(hdr *RequestHeader, req *SaslAuthenticateRequest, completionFunc func(resp *SaslAuthenticateResponse) error) error
    HandleSaslHandshakeRequest(hdr *RequestHeader, req *SaslHandshakeRequest, completionFunc func(resp *SaslHandshakeResponse) error) error
    HandleAddOffsetsToTxnRequest(hdr *RequestHeader, req *AddOffsetsToTxnRequest, completionFunc func(resp *AddOffsetsToTxnResponse) error) error
    HandleAddPartitionsToTxnRequest(hdr *RequestHeader, req *AddPartitionsToTxnRequest, completionFunc func(resp *AddPartitionsToTxnResponse) error) error
    HandleTxnOffsetCommitRequest(hdr *RequestHeader, req *TxnOffsetCommitRequest, completionFunc func(resp *TxnOffsetCommitResponse) error) error
    HandleEndTxnRequest(hdr *RequestHeader, req *EndTxnRequest, completionFunc func(resp *EndTxnResponse) error) error
<<<<<<< HEAD
    HandleCreateTopicsRequest(hdr *RequestHeader, req *CreateTopicsRequest, completionFunc func(resp *CreateTopicsResponse) error) error
    HandleDeleteTopicsRequest(hdr *RequestHeader, req *DeleteTopicsRequest, completionFunc func(resp *DeleteTopicsResponse) error) error
=======
    HandlePutUserCredentialsRequest(hdr *RequestHeader, req *PutUserCredentialsRequest, completionFunc func(resp *PutUserCredentialsResponse) error) error
    HandleDeleteUserRequest(hdr *RequestHeader, req *DeleteUserRequest, completionFunc func(resp *DeleteUserResponse) error) error
>>>>>>> f12b73d2
}<|MERGE_RESOLUTION|>--- conflicted
+++ resolved
@@ -668,68 +668,56 @@
 			_, err := conn.Write(respBuff)
 			return err
 		})
-<<<<<<< HEAD
     case 19:
 		var req CreateTopicsRequest
-=======
     case 1000:
 		var req PutUserCredentialsRequest
->>>>>>> f12b73d2
-		requestHeaderVersion, responseHeaderVersion := req.HeaderVersions(apiVersion)
-		var requestHeader RequestHeader
-		var offset int
-		if offset, err = requestHeader.Read(requestHeaderVersion, buff); err != nil {
-			return err
-		}
-		minVer, maxVer := req.SupportedApiVersions()
-		if err := checkSupportedVersion(apiKey, apiVersion, minVer, maxVer); err != nil {
-			return err
-		}
-		if _, err := req.Read(apiVersion, buff[offset:]); err != nil {
-			return err
-		}
-		responseHeader.CorrelationId = requestHeader.CorrelationId
-<<<<<<< HEAD
+		requestHeaderVersion, responseHeaderVersion := req.HeaderVersions(apiVersion)
+		var requestHeader RequestHeader
+		var offset int
+		if offset, err = requestHeader.Read(requestHeaderVersion, buff); err != nil {
+			return err
+		}
+		minVer, maxVer := req.SupportedApiVersions()
+		if err := checkSupportedVersion(apiKey, apiVersion, minVer, maxVer); err != nil {
+			return err
+		}
+		if _, err := req.Read(apiVersion, buff[offset:]); err != nil {
+			return err
+		}
+		responseHeader.CorrelationId = requestHeader.CorrelationId
 		err = handler.HandleCreateTopicsRequest(&requestHeader, &req, func(resp *CreateTopicsResponse) error {
-=======
 		err = handler.HandlePutUserCredentialsRequest(&requestHeader, &req, func(resp *PutUserCredentialsResponse) error {
->>>>>>> f12b73d2
-			respHeaderSize, hdrTagSizes := responseHeader.CalcSize(responseHeaderVersion, nil)
-			respSize, tagSizes := resp.CalcSize(apiVersion, nil)
-			totRespSize := respHeaderSize + respSize
-			respBuff := make([]byte, 0, 4+totRespSize)
-			respBuff = binary.BigEndian.AppendUint32(respBuff, uint32(totRespSize))
-			respBuff = responseHeader.Write(responseHeaderVersion, respBuff, hdrTagSizes)
-			respBuff = resp.Write(apiVersion, respBuff, tagSizes)
-			_, err := conn.Write(respBuff)
-			return err
-		})
-<<<<<<< HEAD
+			respHeaderSize, hdrTagSizes := responseHeader.CalcSize(responseHeaderVersion, nil)
+			respSize, tagSizes := resp.CalcSize(apiVersion, nil)
+			totRespSize := respHeaderSize + respSize
+			respBuff := make([]byte, 0, 4+totRespSize)
+			respBuff = binary.BigEndian.AppendUint32(respBuff, uint32(totRespSize))
+			respBuff = responseHeader.Write(responseHeaderVersion, respBuff, hdrTagSizes)
+			respBuff = resp.Write(apiVersion, respBuff, tagSizes)
+			_, err := conn.Write(respBuff)
+			return err
+		})
     case 20:
 		var req DeleteTopicsRequest
-=======
     case 1001:
 		var req DeleteUserRequest
->>>>>>> f12b73d2
-		requestHeaderVersion, responseHeaderVersion := req.HeaderVersions(apiVersion)
-		var requestHeader RequestHeader
-		var offset int
-		if offset, err = requestHeader.Read(requestHeaderVersion, buff); err != nil {
-			return err
-		}
-		minVer, maxVer := req.SupportedApiVersions()
-		if err := checkSupportedVersion(apiKey, apiVersion, minVer, maxVer); err != nil {
-			return err
-		}
-		if _, err := req.Read(apiVersion, buff[offset:]); err != nil {
-			return err
-		}
-		responseHeader.CorrelationId = requestHeader.CorrelationId
-<<<<<<< HEAD
+		requestHeaderVersion, responseHeaderVersion := req.HeaderVersions(apiVersion)
+		var requestHeader RequestHeader
+		var offset int
+		if offset, err = requestHeader.Read(requestHeaderVersion, buff); err != nil {
+			return err
+		}
+		minVer, maxVer := req.SupportedApiVersions()
+		if err := checkSupportedVersion(apiKey, apiVersion, minVer, maxVer); err != nil {
+			return err
+		}
+		if _, err := req.Read(apiVersion, buff[offset:]); err != nil {
+			return err
+		}
+		responseHeader.CorrelationId = requestHeader.CorrelationId
 		err = handler.HandleDeleteTopicsRequest(&requestHeader, &req, func(resp *DeleteTopicsResponse) error {
-=======
 		err = handler.HandleDeleteUserRequest(&requestHeader, &req, func(resp *DeleteUserResponse) error {
->>>>>>> f12b73d2
 			respHeaderSize, hdrTagSizes := responseHeader.CalcSize(responseHeaderVersion, nil)
 			respSize, tagSizes := resp.CalcSize(apiVersion, nil)
 			totRespSize := respHeaderSize + respSize
@@ -770,11 +758,8 @@
     HandleAddPartitionsToTxnRequest(hdr *RequestHeader, req *AddPartitionsToTxnRequest, completionFunc func(resp *AddPartitionsToTxnResponse) error) error
     HandleTxnOffsetCommitRequest(hdr *RequestHeader, req *TxnOffsetCommitRequest, completionFunc func(resp *TxnOffsetCommitResponse) error) error
     HandleEndTxnRequest(hdr *RequestHeader, req *EndTxnRequest, completionFunc func(resp *EndTxnResponse) error) error
-<<<<<<< HEAD
     HandleCreateTopicsRequest(hdr *RequestHeader, req *CreateTopicsRequest, completionFunc func(resp *CreateTopicsResponse) error) error
     HandleDeleteTopicsRequest(hdr *RequestHeader, req *DeleteTopicsRequest, completionFunc func(resp *DeleteTopicsResponse) error) error
-=======
     HandlePutUserCredentialsRequest(hdr *RequestHeader, req *PutUserCredentialsRequest, completionFunc func(resp *PutUserCredentialsResponse) error) error
     HandleDeleteUserRequest(hdr *RequestHeader, req *DeleteUserRequest, completionFunc func(resp *DeleteUserResponse) error) error
->>>>>>> f12b73d2
 }