--- conflicted
+++ resolved
@@ -26,28 +26,20 @@
 )
 
 func NewServer(cfg *conf.Config, metadataProvider MetadataProvider, procProvider processorProvider,
-<<<<<<< HEAD
-	groupCoordinator *GroupCoordinator, streamMgr streamMgr, sequenceManager sequence.Manager) *Server {
-=======
-	groupCoordinator *GroupCoordinator, streamMgr streamMgr, scramManager *auth.ScramManager) (*Server, error) {
+	groupCoordinator *GroupCoordinator, streamMgr streamMgr, scramManager *auth.ScramManager, sequenceManager sequence.Manager) (*Server, error) {
 	saslAuthManager, err := auth.NewSaslAuthManager(scramManager)
 	if err != nil {
 		return nil, err
 	}
->>>>>>> a6dee5b6
 	return &Server{
 		cfg:              cfg,
 		metadataProvider: metadataProvider,
 		procProvider:     procProvider,
 		groupCoordinator: groupCoordinator,
 		fetcher:          newFetcher(procProvider, streamMgr, int(cfg.KafkaFetchCacheMaxSizeBytes)),
-<<<<<<< HEAD
+		saslAuthManager:  saslAuthManager,
 		sequenceManager:  sequenceManager,
-	}
-=======
-		saslAuthManager:  saslAuthManager,
 	}, nil
->>>>>>> a6dee5b6
 }
 
 type Server struct {
@@ -62,11 +54,8 @@
 	groupCoordinator    *GroupCoordinator
 	fetcher             *fetcher
 	listenCancel        context.CancelFunc
-<<<<<<< HEAD
 	sequenceManager     sequence.Manager
-=======
 	saslAuthManager     *auth.SaslAuthManager
->>>>>>> a6dee5b6
 }
 
 type processorProvider interface {
