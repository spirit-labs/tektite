// Package protocol - This is a generated file, please do not edit

package protocol

import "encoding/binary"
import "fmt"
<<<<<<< HEAD
=======
import "github.com/pkg/errors"
import "github.com/spirit-labs/tektite/debug"
>>>>>>> a6dee5b6
import "unsafe"
import "github.com/pkg/errors"
import "github.com/spirit-labs/tektite/debug"

type ProduceResponseBatchIndexAndErrorMessage struct {
    // The batch index of the record that cause the batch to be dropped
    BatchIndex int32
    // The error message of the record that caused the batch to be dropped
    BatchIndexErrorMessage *string
}

type ProduceResponseLeaderIdAndEpoch struct {
    // The ID of the current leader or -1 if the leader is unknown.
    LeaderId int32
    // The latest known leader epoch
    LeaderEpoch int32
}

type ProduceResponsePartitionProduceResponse struct {
    // The partition index.
    Index int32
    // The error code, or 0 if there was no error.
    ErrorCode int16
    // The base offset.
    BaseOffset int64
    // The timestamp returned by broker after appending the messages. If CreateTime is used for the topic, the timestamp will be -1.  If LogAppendTime is used for the topic, the timestamp will be the broker local time when the messages are appended.
    LogAppendTimeMs int64
    // The log start offset.
    LogStartOffset int64
    // The batch indices of records that caused the batch to be dropped
    RecordErrors []ProduceResponseBatchIndexAndErrorMessage
    // The global error message summarizing the common root cause of the records that caused the batch to be dropped
    ErrorMessage *string
    CurrentLeader ProduceResponseLeaderIdAndEpoch
}

type ProduceResponseTopicProduceResponse struct {
    // The topic name
    Name *string
    // Each partition that we produced to within the topic.
    PartitionResponses []ProduceResponsePartitionProduceResponse
}

type ProduceResponseNodeEndpoint struct {
    // The ID of the associated node.
    NodeId int32
    // The node's hostname.
    Host *string
    // The node's port.
    Port int32
    // The rack of the node, or null if it has not been assigned to a rack.
    Rack *string
}

type ProduceResponse struct {
    // Each produce response
    Responses []ProduceResponseTopicProduceResponse
    // The duration in milliseconds for which the request was throttled due to a quota violation, or zero if the request did not violate any quota.
    ThrottleTimeMs int32
    // Endpoints for all current-leaders enumerated in PartitionProduceResponses, with errors NOT_LEADER_OR_FOLLOWER.
    NodeEndpoints []ProduceResponseNodeEndpoint
}

func (m *ProduceResponse) Read(version int16, buff []byte) (int, error) {
    offset := 0
    // reading non tagged fields
    {
        // reading m.Responses: Each produce response
        var l0 int
        if version >= 9 {
            // flexible and not nullable
            u, n := binary.Uvarint(buff[offset:])
            offset += n
            l0 = int(u - 1)
        } else {
            // non flexible and non nullable
            l0 = int(binary.BigEndian.Uint32(buff[offset:]))
            offset += 4
        }
        if l0 >= 0 {
            // length will be -1 if field is null
            responses := make([]ProduceResponseTopicProduceResponse, l0)
            for i0 := 0; i0 < l0; i0++ {
                // reading non tagged fields
                {
                    // reading responses[i0].Name: The topic name
                    if version >= 9 {
                        // flexible and not nullable
                        u, n := binary.Uvarint(buff[offset:])
                        offset += n
                        l1 := int(u - 1)
                        s := string(buff[offset: offset + l1])
                        responses[i0].Name = &s
                        offset += l1
                    } else {
                        // non flexible and non nullable
                        var l1 int
                        l1 = int(binary.BigEndian.Uint16(buff[offset:]))
                        offset += 2
                        s := string(buff[offset: offset + l1])
                        responses[i0].Name = &s
                        offset += l1
                    }
                }
                {
                    // reading responses[i0].PartitionResponses: Each partition that we produced to within the topic.
                    var l2 int
                    if version >= 9 {
                        // flexible and not nullable
                        u, n := binary.Uvarint(buff[offset:])
                        offset += n
                        l2 = int(u - 1)
                    } else {
                        // non flexible and non nullable
                        l2 = int(binary.BigEndian.Uint32(buff[offset:]))
                        offset += 4
                    }
                    if l2 >= 0 {
                        // length will be -1 if field is null
                        partitionResponses := make([]ProduceResponsePartitionProduceResponse, l2)
                        for i1 := 0; i1 < l2; i1++ {
                            // reading non tagged fields
                            {
                                // reading partitionResponses[i1].Index: The partition index.
                                partitionResponses[i1].Index = int32(binary.BigEndian.Uint32(buff[offset:]))
                                offset += 4
                            }
                            {
                                // reading partitionResponses[i1].ErrorCode: The error code, or 0 if there was no error.
                                partitionResponses[i1].ErrorCode = int16(binary.BigEndian.Uint16(buff[offset:]))
                                offset += 2
                            }
                            {
                                // reading partitionResponses[i1].BaseOffset: The base offset.
                                partitionResponses[i1].BaseOffset = int64(binary.BigEndian.Uint64(buff[offset:]))
                                offset += 8
                            }
                            if version >= 2 {
                                {
                                    // reading partitionResponses[i1].LogAppendTimeMs: The timestamp returned by broker after appending the messages. If CreateTime is used for the topic, the timestamp will be -1.  If LogAppendTime is used for the topic, the timestamp will be the broker local time when the messages are appended.
                                    partitionResponses[i1].LogAppendTimeMs = int64(binary.BigEndian.Uint64(buff[offset:]))
                                    offset += 8
                                }
                            }
                            if version >= 5 {
                                {
                                    // reading partitionResponses[i1].LogStartOffset: The log start offset.
                                    partitionResponses[i1].LogStartOffset = int64(binary.BigEndian.Uint64(buff[offset:]))
                                    offset += 8
                                }
                            }
                            if version >= 8 {
                                {
                                    // reading partitionResponses[i1].RecordErrors: The batch indices of records that caused the batch to be dropped
                                    var l3 int
                                    if version >= 9 {
                                        // flexible and not nullable
                                        u, n := binary.Uvarint(buff[offset:])
                                        offset += n
                                        l3 = int(u - 1)
                                    } else {
                                        // non flexible and non nullable
                                        l3 = int(binary.BigEndian.Uint32(buff[offset:]))
                                        offset += 4
                                    }
                                    if l3 >= 0 {
                                        // length will be -1 if field is null
                                        recordErrors := make([]ProduceResponseBatchIndexAndErrorMessage, l3)
                                        for i2 := 0; i2 < l3; i2++ {
                                            // reading non tagged fields
                                            {
                                                // reading recordErrors[i2].BatchIndex: The batch index of the record that cause the batch to be dropped
                                                recordErrors[i2].BatchIndex = int32(binary.BigEndian.Uint32(buff[offset:]))
                                                offset += 4
                                            }
                                            {
                                                // reading recordErrors[i2].BatchIndexErrorMessage: The error message of the record that caused the batch to be dropped
                                                if version >= 9 {
                                                    // flexible and nullable
                                                    u, n := binary.Uvarint(buff[offset:])
                                                    offset += n
                                                    l4 := int(u - 1)
                                                    if l4 > 0 {
                                                        s := string(buff[offset: offset + l4])
                                                        recordErrors[i2].BatchIndexErrorMessage = &s
                                                        offset += l4
                                                    } else {
                                                        recordErrors[i2].BatchIndexErrorMessage = nil
                                                    }
                                                } else {
                                                    // non flexible and nullable
                                                    var l4 int
                                                    l4 = int(int16(binary.BigEndian.Uint16(buff[offset:])))
                                                    offset += 2
                                                    if l4 > 0 {
                                                        s := string(buff[offset: offset + l4])
                                                        recordErrors[i2].BatchIndexErrorMessage = &s
                                                        offset += l4
                                                    } else {
                                                        recordErrors[i2].BatchIndexErrorMessage = nil
                                                    }
                                                }
                                            }
                                            if version >= 9 {
                                                // reading tagged fields
                                                nt, n := binary.Uvarint(buff[offset:])
                                                offset += n
                                                for i := 0; i < int(nt); i++ {
                                                    t, n := binary.Uvarint(buff[offset:])
                                                    offset += n
                                                    ts, n := binary.Uvarint(buff[offset:])
                                                    offset += n
                                                    switch t {
                                                        default:
                                                            offset += int(ts)
                                                    }
                                                }
                                            }
                                        }
                                    partitionResponses[i1].RecordErrors = recordErrors
                                    }
                                }
                                {
                                    // reading partitionResponses[i1].ErrorMessage: The global error message summarizing the common root cause of the records that caused the batch to be dropped
                                    if version >= 9 {
                                        // flexible and nullable
                                        u, n := binary.Uvarint(buff[offset:])
                                        offset += n
                                        l5 := int(u - 1)
                                        if l5 > 0 {
                                            s := string(buff[offset: offset + l5])
                                            partitionResponses[i1].ErrorMessage = &s
                                            offset += l5
                                        } else {
                                            partitionResponses[i1].ErrorMessage = nil
                                        }
                                    } else {
                                        // non flexible and nullable
                                        var l5 int
                                        l5 = int(int16(binary.BigEndian.Uint16(buff[offset:])))
                                        offset += 2
                                        if l5 > 0 {
                                            s := string(buff[offset: offset + l5])
                                            partitionResponses[i1].ErrorMessage = &s
                                            offset += l5
                                        } else {
                                            partitionResponses[i1].ErrorMessage = nil
                                        }
                                    }
                                }
                            }
                            if version >= 9 {
                                // reading tagged fields
                                nt, n := binary.Uvarint(buff[offset:])
                                offset += n
                                for i := 0; i < int(nt); i++ {
                                    t, n := binary.Uvarint(buff[offset:])
                                    offset += n
                                    ts, n := binary.Uvarint(buff[offset:])
                                    offset += n
                                    switch t {
                                        case 0:
                                            if version >= 10 {
                                                {
                                                    // reading partitionResponses[i1].CurrentLeader: 
                                                    {
                                                        // reading non tagged fields
                                                        {
                                                            // reading partitionResponses[i1].CurrentLeader.LeaderId: The ID of the current leader or -1 if the leader is unknown.
                                                            partitionResponses[i1].CurrentLeader.LeaderId = int32(binary.BigEndian.Uint32(buff[offset:]))
                                                            offset += 4
                                                        }
                                                        {
                                                            // reading partitionResponses[i1].CurrentLeader.LeaderEpoch: The latest known leader epoch
                                                            partitionResponses[i1].CurrentLeader.LeaderEpoch = int32(binary.BigEndian.Uint32(buff[offset:]))
                                                            offset += 4
                                                        }
                                                        // reading tagged fields
                                                        nt, n := binary.Uvarint(buff[offset:])
                                                        offset += n
                                                        for i := 0; i < int(nt); i++ {
                                                            t, n := binary.Uvarint(buff[offset:])
                                                            offset += n
                                                            ts, n := binary.Uvarint(buff[offset:])
                                                            offset += n
                                                            switch t {
                                                                default:
                                                                    offset += int(ts)
                                                            }
                                                        }
                                                    }
                                                }
                                            } else {
                                                return 0, errors.Errorf("Tag 0 is not valid at version %d", version)
                                            }
                                        default:
                                            offset += int(ts)
                                    }
                                }
                            }
                        }
                    responses[i0].PartitionResponses = partitionResponses
                    }
                }
                if version >= 9 {
                    // reading tagged fields
                    nt, n := binary.Uvarint(buff[offset:])
                    offset += n
                    for i := 0; i < int(nt); i++ {
                        t, n := binary.Uvarint(buff[offset:])
                        offset += n
                        ts, n := binary.Uvarint(buff[offset:])
                        offset += n
                        switch t {
                            default:
                                offset += int(ts)
                        }
                    }
                }
            }
        m.Responses = responses
        }
    }
    if version >= 1 {
        {
            // reading m.ThrottleTimeMs: The duration in milliseconds for which the request was throttled due to a quota violation, or zero if the request did not violate any quota.
            m.ThrottleTimeMs = int32(binary.BigEndian.Uint32(buff[offset:]))
            offset += 4
        }
    }
    if version >= 9 {
        // reading tagged fields
        nt, n := binary.Uvarint(buff[offset:])
        offset += n
        for i := 0; i < int(nt); i++ {
            t, n := binary.Uvarint(buff[offset:])
            offset += n
            ts, n := binary.Uvarint(buff[offset:])
            offset += n
            switch t {
                case 0:
                    if version >= 10 {
                        {
                            // reading m.NodeEndpoints: Endpoints for all current-leaders enumerated in PartitionProduceResponses, with errors NOT_LEADER_OR_FOLLOWER.
                            var l6 int
                            // flexible and not nullable
                            u, n := binary.Uvarint(buff[offset:])
                            offset += n
                            l6 = int(u - 1)
                            if l6 >= 0 {
                                // length will be -1 if field is null
                                nodeEndpoints := make([]ProduceResponseNodeEndpoint, l6)
                                for i3 := 0; i3 < l6; i3++ {
                                    // reading non tagged fields
                                    {
                                        // reading nodeEndpoints[i3].NodeId: The ID of the associated node.
                                        nodeEndpoints[i3].NodeId = int32(binary.BigEndian.Uint32(buff[offset:]))
                                        offset += 4
                                    }
                                    {
                                        // reading nodeEndpoints[i3].Host: The node's hostname.
                                        // flexible and not nullable
                                        u, n := binary.Uvarint(buff[offset:])
                                        offset += n
                                        l7 := int(u - 1)
                                        s := string(buff[offset: offset + l7])
                                        nodeEndpoints[i3].Host = &s
                                        offset += l7
                                    }
                                    {
                                        // reading nodeEndpoints[i3].Port: The node's port.
                                        nodeEndpoints[i3].Port = int32(binary.BigEndian.Uint32(buff[offset:]))
                                        offset += 4
                                    }
                                    {
                                        // reading nodeEndpoints[i3].Rack: The rack of the node, or null if it has not been assigned to a rack.
                                        // flexible and nullable
                                        u, n := binary.Uvarint(buff[offset:])
                                        offset += n
                                        l8 := int(u - 1)
                                        if l8 > 0 {
                                            s := string(buff[offset: offset + l8])
                                            nodeEndpoints[i3].Rack = &s
                                            offset += l8
                                        } else {
                                            nodeEndpoints[i3].Rack = nil
                                        }
                                    }
                                    // reading tagged fields
                                    nt, n := binary.Uvarint(buff[offset:])
                                    offset += n
                                    for i := 0; i < int(nt); i++ {
                                        t, n := binary.Uvarint(buff[offset:])
                                        offset += n
                                        ts, n := binary.Uvarint(buff[offset:])
                                        offset += n
                                        switch t {
                                            default:
                                                offset += int(ts)
                                        }
                                    }
                                }
                            m.NodeEndpoints = nodeEndpoints
                            }
                        }
                    } else {
                        return 0, errors.Errorf("Tag 0 is not valid at version %d", version)
                    }
                default:
                    offset += int(ts)
            }
        }
    }
    return offset, nil
}

func (m *ProduceResponse) Write(version int16, buff []byte, tagSizes []int) []byte {
    var tagPos int
    tagPos += 0 // make sure variable is used
    // writing non tagged fields
    // writing m.Responses: Each produce response
    if version >= 9 {
        // flexible and not nullable
        buff = binary.AppendUvarint(buff, uint64(len(m.Responses) + 1))
    } else {
        // non flexible and non nullable
        buff = binary.BigEndian.AppendUint32(buff, uint32(len(m.Responses)))
    }
    for _, responses := range m.Responses {
        // writing non tagged fields
        // writing responses.Name: The topic name
        if version >= 9 {
            // flexible and not nullable
            buff = binary.AppendUvarint(buff, uint64(len(*responses.Name) + 1))
        } else {
            // non flexible and non nullable
            buff = binary.BigEndian.AppendUint16(buff, uint16(len(*responses.Name)))
        }
        if responses.Name != nil {
            buff = append(buff, *responses.Name...)
        }
        // writing responses.PartitionResponses: Each partition that we produced to within the topic.
        if version >= 9 {
            // flexible and not nullable
            buff = binary.AppendUvarint(buff, uint64(len(responses.PartitionResponses) + 1))
        } else {
            // non flexible and non nullable
            buff = binary.BigEndian.AppendUint32(buff, uint32(len(responses.PartitionResponses)))
        }
        for _, partitionResponses := range responses.PartitionResponses {
            // writing non tagged fields
            // writing partitionResponses.Index: The partition index.
            buff = binary.BigEndian.AppendUint32(buff, uint32(partitionResponses.Index))
            // writing partitionResponses.ErrorCode: The error code, or 0 if there was no error.
            buff = binary.BigEndian.AppendUint16(buff, uint16(partitionResponses.ErrorCode))
            // writing partitionResponses.BaseOffset: The base offset.
            buff = binary.BigEndian.AppendUint64(buff, uint64(partitionResponses.BaseOffset))
            if version >= 2 {
                // writing partitionResponses.LogAppendTimeMs: The timestamp returned by broker after appending the messages. If CreateTime is used for the topic, the timestamp will be -1.  If LogAppendTime is used for the topic, the timestamp will be the broker local time when the messages are appended.
                buff = binary.BigEndian.AppendUint64(buff, uint64(partitionResponses.LogAppendTimeMs))
            }
            if version >= 5 {
                // writing partitionResponses.LogStartOffset: The log start offset.
                buff = binary.BigEndian.AppendUint64(buff, uint64(partitionResponses.LogStartOffset))
            }
            if version >= 8 {
                // writing partitionResponses.RecordErrors: The batch indices of records that caused the batch to be dropped
                if version >= 9 {
                    // flexible and not nullable
                    buff = binary.AppendUvarint(buff, uint64(len(partitionResponses.RecordErrors) + 1))
                } else {
                    // non flexible and non nullable
                    buff = binary.BigEndian.AppendUint32(buff, uint32(len(partitionResponses.RecordErrors)))
                }
                for _, recordErrors := range partitionResponses.RecordErrors {
                    // writing non tagged fields
                    // writing recordErrors.BatchIndex: The batch index of the record that cause the batch to be dropped
                    buff = binary.BigEndian.AppendUint32(buff, uint32(recordErrors.BatchIndex))
                    // writing recordErrors.BatchIndexErrorMessage: The error message of the record that caused the batch to be dropped
                    if version >= 9 {
                        // flexible and nullable
                        if recordErrors.BatchIndexErrorMessage == nil {
                            // null
                            buff = append(buff, 0)
                        } else {
                            // not null
                            buff = binary.AppendUvarint(buff, uint64(len(*recordErrors.BatchIndexErrorMessage) + 1))
                        }
                    } else {
                        // non flexible and nullable
                        if recordErrors.BatchIndexErrorMessage == nil {
                            // null
                            buff = binary.BigEndian.AppendUint16(buff, 65535)
                        } else {
                            // not null
                            buff = binary.BigEndian.AppendUint16(buff, uint16(len(*recordErrors.BatchIndexErrorMessage)))
                        }
                    }
                    if recordErrors.BatchIndexErrorMessage != nil {
                        buff = append(buff, *recordErrors.BatchIndexErrorMessage...)
                    }
                    if version >= 9 {
                        numTaggedFields11 := 0
                        // write number of tagged fields
                        buff = binary.AppendUvarint(buff, uint64(numTaggedFields11))
                    }
                }
                // writing partitionResponses.ErrorMessage: The global error message summarizing the common root cause of the records that caused the batch to be dropped
                if version >= 9 {
                    // flexible and nullable
                    if partitionResponses.ErrorMessage == nil {
                        // null
                        buff = append(buff, 0)
                    } else {
                        // not null
                        buff = binary.AppendUvarint(buff, uint64(len(*partitionResponses.ErrorMessage) + 1))
                    }
                } else {
                    // non flexible and nullable
                    if partitionResponses.ErrorMessage == nil {
                        // null
                        buff = binary.BigEndian.AppendUint16(buff, 65535)
                    } else {
                        // not null
                        buff = binary.BigEndian.AppendUint16(buff, uint16(len(*partitionResponses.ErrorMessage)))
                    }
                }
                if partitionResponses.ErrorMessage != nil {
                    buff = append(buff, *partitionResponses.ErrorMessage...)
                }
            }
            if version >= 9 {
                numTaggedFields13 := 0
                // writing tagged field increments
                if version >= 10 {
                    // tagged field - partitionResponses.CurrentLeader: 
                    numTaggedFields13++
                }
                // write number of tagged fields
                buff = binary.AppendUvarint(buff, uint64(numTaggedFields13))
                // writing tagged fields
                if version >= 10 {
                    // tag header
                    buff = binary.AppendUvarint(buff, uint64(0))
                    buff = binary.AppendUvarint(buff, uint64(tagSizes[tagPos]))
                    tagPos++
                    var tagSizeStart14 int
                    if debug.SanityChecks {
                        tagSizeStart14 = len(buff)
                    }
                    // writing partitionResponses.CurrentLeader: 
                    {
                        // writing non tagged fields
                        // writing partitionResponses.CurrentLeader.LeaderId: The ID of the current leader or -1 if the leader is unknown.
                        buff = binary.BigEndian.AppendUint32(buff, uint32(partitionResponses.CurrentLeader.LeaderId))
                        // writing partitionResponses.CurrentLeader.LeaderEpoch: The latest known leader epoch
                        buff = binary.BigEndian.AppendUint32(buff, uint32(partitionResponses.CurrentLeader.LeaderEpoch))
                        numTaggedFields17 := 0
                        // write number of tagged fields
                        buff = binary.AppendUvarint(buff, uint64(numTaggedFields17))
                    }
                    if debug.SanityChecks && len(buff) - tagSizeStart14 != tagSizes[tagPos - 1] {
                        panic(fmt.Sprintf("incorrect calculated tag size for tag %d", 0))
                    }
                }
            }
        }
        if version >= 9 {
            numTaggedFields18 := 0
            // write number of tagged fields
            buff = binary.AppendUvarint(buff, uint64(numTaggedFields18))
        }
    }
    if version >= 1 {
        // writing m.ThrottleTimeMs: The duration in milliseconds for which the request was throttled due to a quota violation, or zero if the request did not violate any quota.
        buff = binary.BigEndian.AppendUint32(buff, uint32(m.ThrottleTimeMs))
    }
    if version >= 9 {
        numTaggedFields20 := 0
        // writing tagged field increments
        if version >= 10 {
            // tagged field - m.NodeEndpoints: Endpoints for all current-leaders enumerated in PartitionProduceResponses, with errors NOT_LEADER_OR_FOLLOWER.
            numTaggedFields20++
        }
        // write number of tagged fields
        buff = binary.AppendUvarint(buff, uint64(numTaggedFields20))
        // writing tagged fields
        if version >= 10 {
            // tag header
            buff = binary.AppendUvarint(buff, uint64(0))
            buff = binary.AppendUvarint(buff, uint64(tagSizes[tagPos]))
            tagPos++
            var tagSizeStart21 int
            if debug.SanityChecks {
                tagSizeStart21 = len(buff)
            }
            // writing m.NodeEndpoints: Endpoints for all current-leaders enumerated in PartitionProduceResponses, with errors NOT_LEADER_OR_FOLLOWER.
            // flexible and not nullable
            buff = binary.AppendUvarint(buff, uint64(len(m.NodeEndpoints) + 1))
            for _, nodeEndpoints := range m.NodeEndpoints {
                // writing non tagged fields
                // writing nodeEndpoints.NodeId: The ID of the associated node.
                buff = binary.BigEndian.AppendUint32(buff, uint32(nodeEndpoints.NodeId))
                // writing nodeEndpoints.Host: The node's hostname.
                // flexible and not nullable
                buff = binary.AppendUvarint(buff, uint64(len(*nodeEndpoints.Host) + 1))
                if nodeEndpoints.Host != nil {
                    buff = append(buff, *nodeEndpoints.Host...)
                }
                // writing nodeEndpoints.Port: The node's port.
                buff = binary.BigEndian.AppendUint32(buff, uint32(nodeEndpoints.Port))
                // writing nodeEndpoints.Rack: The rack of the node, or null if it has not been assigned to a rack.
                // flexible and nullable
                if nodeEndpoints.Rack == nil {
                    // null
                    buff = append(buff, 0)
                } else {
                    // not null
                    buff = binary.AppendUvarint(buff, uint64(len(*nodeEndpoints.Rack) + 1))
                }
                if nodeEndpoints.Rack != nil {
                    buff = append(buff, *nodeEndpoints.Rack...)
                }
                numTaggedFields26 := 0
                // write number of tagged fields
                buff = binary.AppendUvarint(buff, uint64(numTaggedFields26))
            }
            if debug.SanityChecks && len(buff) - tagSizeStart21 != tagSizes[tagPos - 1] {
                panic(fmt.Sprintf("incorrect calculated tag size for tag %d", 0))
            }
        }
    }
    return buff
}

func (m *ProduceResponse) CalcSize(version int16, tagSizes []int) (int, []int) {
    size := 0
    // calculating size for non tagged fields
    numTaggedFields0:= 0
    numTaggedFields0 += 0
    // size for m.Responses: Each produce response
    if version >= 9 {
        // flexible and not nullable
        size += sizeofUvarint(len(m.Responses) + 1)
    } else {
        // non flexible and non nullable
        size += 4
    }
    for _, responses := range m.Responses {
        size += 0 * int(unsafe.Sizeof(responses)) // hack to make sure loop variable is always used
        // calculating size for non tagged fields
        numTaggedFields1:= 0
        numTaggedFields1 += 0
        // size for responses.Name: The topic name
        if version >= 9 {
            // flexible and not nullable
            size += sizeofUvarint(len(*responses.Name) + 1)
        } else {
            // non flexible and non nullable
            size += 2
        }
        if responses.Name != nil {
            size += len(*responses.Name)
        }
        // size for responses.PartitionResponses: Each partition that we produced to within the topic.
        if version >= 9 {
            // flexible and not nullable
            size += sizeofUvarint(len(responses.PartitionResponses) + 1)
        } else {
            // non flexible and non nullable
            size += 4
        }
        for _, partitionResponses := range responses.PartitionResponses {
            size += 0 * int(unsafe.Sizeof(partitionResponses)) // hack to make sure loop variable is always used
            // calculating size for non tagged fields
            numTaggedFields2:= 0
            numTaggedFields2 += 0
            // size for partitionResponses.Index: The partition index.
            size += 4
            // size for partitionResponses.ErrorCode: The error code, or 0 if there was no error.
            size += 2
            // size for partitionResponses.BaseOffset: The base offset.
            size += 8
            if version >= 2 {
                // size for partitionResponses.LogAppendTimeMs: The timestamp returned by broker after appending the messages. If CreateTime is used for the topic, the timestamp will be -1.  If LogAppendTime is used for the topic, the timestamp will be the broker local time when the messages are appended.
                size += 8
            }
            if version >= 5 {
                // size for partitionResponses.LogStartOffset: The log start offset.
                size += 8
            }
            if version >= 8 {
                // size for partitionResponses.RecordErrors: The batch indices of records that caused the batch to be dropped
                if version >= 9 {
                    // flexible and not nullable
                    size += sizeofUvarint(len(partitionResponses.RecordErrors) + 1)
                } else {
                    // non flexible and non nullable
                    size += 4
                }
                for _, recordErrors := range partitionResponses.RecordErrors {
                    size += 0 * int(unsafe.Sizeof(recordErrors)) // hack to make sure loop variable is always used
                    // calculating size for non tagged fields
                    numTaggedFields3:= 0
                    numTaggedFields3 += 0
                    // size for recordErrors.BatchIndex: The batch index of the record that cause the batch to be dropped
                    size += 4
                    // size for recordErrors.BatchIndexErrorMessage: The error message of the record that caused the batch to be dropped
                    if version >= 9 {
                        // flexible and nullable
                        if recordErrors.BatchIndexErrorMessage == nil {
                            // null
                            size += 1
                        } else {
                            // not null
                            size += sizeofUvarint(len(*recordErrors.BatchIndexErrorMessage) + 1)
                        }
                    } else {
                        // non flexible and nullable
                        size += 2
                    }
                    if recordErrors.BatchIndexErrorMessage != nil {
                        size += len(*recordErrors.BatchIndexErrorMessage)
                    }
                    numTaggedFields4:= 0
                    numTaggedFields4 += 0
                    if version >= 9 {
                        // writing size of num tagged fields field
                        size += sizeofUvarint(numTaggedFields4)
                    }
                }
                // size for partitionResponses.ErrorMessage: The global error message summarizing the common root cause of the records that caused the batch to be dropped
                if version >= 9 {
                    // flexible and nullable
                    if partitionResponses.ErrorMessage == nil {
                        // null
                        size += 1
                    } else {
                        // not null
                        size += sizeofUvarint(len(*partitionResponses.ErrorMessage) + 1)
                    }
                } else {
                    // non flexible and nullable
                    size += 2
                }
                if partitionResponses.ErrorMessage != nil {
                    size += len(*partitionResponses.ErrorMessage)
                }
            }
            numTaggedFields5:= 0
            numTaggedFields5 += 0
            taggedFieldStart := 0
            taggedFieldSize := 0
            if version >= 10 {
                // size for partitionResponses.CurrentLeader: 
                numTaggedFields5++
                taggedFieldStart = size
                {
                    // calculating size for non tagged fields
                    numTaggedFields6:= 0
                    numTaggedFields6 += 0
                    // size for partitionResponses.CurrentLeader.LeaderId: The ID of the current leader or -1 if the leader is unknown.
                    size += 4
                    // size for partitionResponses.CurrentLeader.LeaderEpoch: The latest known leader epoch
                    size += 4
                    numTaggedFields7:= 0
                    numTaggedFields7 += 0
                    // writing size of num tagged fields field
                    size += sizeofUvarint(numTaggedFields7)
                }
                taggedFieldSize = size - taggedFieldStart
                tagSizes = append(tagSizes, taggedFieldSize)
                // size = <tag id contrib> + <field size>
                size += sizeofUvarint(0) + sizeofUvarint(taggedFieldSize)
            }
            if version >= 9 {
                // writing size of num tagged fields field
                size += sizeofUvarint(numTaggedFields5)
            }
        }
        numTaggedFields8:= 0
        numTaggedFields8 += 0
        if version >= 9 {
            // writing size of num tagged fields field
            size += sizeofUvarint(numTaggedFields8)
        }
    }
    if version >= 1 {
        // size for m.ThrottleTimeMs: The duration in milliseconds for which the request was throttled due to a quota violation, or zero if the request did not violate any quota.
        size += 4
    }
    numTaggedFields9:= 0
    numTaggedFields9 += 0
    taggedFieldStart := 0
    taggedFieldSize := 0
    if version >= 10 {
        // size for m.NodeEndpoints: Endpoints for all current-leaders enumerated in PartitionProduceResponses, with errors NOT_LEADER_OR_FOLLOWER.
        numTaggedFields9++
        taggedFieldStart = size
        // flexible and not nullable
        size += sizeofUvarint(len(m.NodeEndpoints) + 1)
        for _, nodeEndpoints := range m.NodeEndpoints {
            size += 0 * int(unsafe.Sizeof(nodeEndpoints)) // hack to make sure loop variable is always used
            // calculating size for non tagged fields
            numTaggedFields10:= 0
            numTaggedFields10 += 0
            // size for nodeEndpoints.NodeId: The ID of the associated node.
            size += 4
            // size for nodeEndpoints.Host: The node's hostname.
            // flexible and not nullable
            size += sizeofUvarint(len(*nodeEndpoints.Host) + 1)
            if nodeEndpoints.Host != nil {
                size += len(*nodeEndpoints.Host)
            }
            // size for nodeEndpoints.Port: The node's port.
            size += 4
            // size for nodeEndpoints.Rack: The rack of the node, or null if it has not been assigned to a rack.
            // flexible and nullable
            if nodeEndpoints.Rack == nil {
                // null
                size += 1
            } else {
                // not null
                size += sizeofUvarint(len(*nodeEndpoints.Rack) + 1)
            }
            if nodeEndpoints.Rack != nil {
                size += len(*nodeEndpoints.Rack)
            }
            numTaggedFields11:= 0
            numTaggedFields11 += 0
            // writing size of num tagged fields field
            size += sizeofUvarint(numTaggedFields11)
        }
        taggedFieldSize = size - taggedFieldStart
        tagSizes = append(tagSizes, taggedFieldSize)
        // size = <tag id contrib> + <field size>
        size += sizeofUvarint(0) + sizeofUvarint(taggedFieldSize)
    }
    if version >= 9 {
        // writing size of num tagged fields field
        size += sizeofUvarint(numTaggedFields9)
    }
    return size, tagSizes
}

<|MERGE_RESOLUTION|>--- conflicted
+++ resolved
@@ -4,14 +4,9 @@
 
 import "encoding/binary"
 import "fmt"
-<<<<<<< HEAD
-=======
 import "github.com/pkg/errors"
 import "github.com/spirit-labs/tektite/debug"
->>>>>>> a6dee5b6
 import "unsafe"
-import "github.com/pkg/errors"
-import "github.com/spirit-labs/tektite/debug"
 
 type ProduceResponseBatchIndexAndErrorMessage struct {
     // The batch index of the record that cause the batch to be dropped
